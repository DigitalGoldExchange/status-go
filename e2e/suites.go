package e2e

import (
<<<<<<< HEAD
=======
	"context"
>>>>>>> b9372459
	"time"

	"github.com/ethereum/go-ethereum/les"
	whisper "github.com/ethereum/go-ethereum/whisper/whisperv5"
	"github.com/status-im/status-go/geth/api"
	"github.com/status-im/status-go/geth/common"
	"github.com/status-im/status-go/geth/node"
	"github.com/status-im/status-go/geth/signal"
	"github.com/stretchr/testify/suite"
)

// NodeManagerTestSuite defines a test suit with NodeManager.
type NodeManagerTestSuite struct {
	suite.Suite
	NodeManager       common.NodeManager
	nodeSyncCompleted bool
}

// EnsureNodeSync ensures that synchronization of the node is done once and that it
// is done properly else, the call will fail.
// FIXME(tiabc): BackendTestSuite contains the same method, let's sort it out?
func (s *NodeManagerTestSuite) EnsureNodeSync(forceResync ...bool) {
	if len(forceResync) > 0 && forceResync[0] {
		s.nodeSyncCompleted = false
	}

	if s.nodeSyncCompleted {
		return
	}

	require := s.Require()

	ethClient, err := s.NodeManager.LightEthereumService()
	require.NoError(err)
	require.NotNil(ethClient)

	sync := node.NewSyncPoll(ethClient)
	ctx, cancel := context.WithTimeout(context.Background(), 15*time.Minute)
	defer cancel()

	// Validate that synchronization failed because of time.
	syncError := sync.Poll(ctx)
	require.NoError(syncError)

	s.nodeSyncCompleted = true
}

// StartTestNode initiazes a NodeManager instances with configuration retrieved
// from the test config.
func (s *NodeManagerTestSuite) StartTestNode(networkID int, opts ...TestNodeOption) {
	nodeConfig, err := MakeTestNodeConfig(networkID)
	s.NoError(err)

	// Apply any options altering node config.
	for i := range opts {
		opts[i](nodeConfig)
	}

	// import account keys
	s.NoError(importTestAccouns(nodeConfig.KeyStoreDir))

	s.False(s.NodeManager.IsNodeRunning())
	nodeStarted, err := s.NodeManager.StartNode(nodeConfig)
	s.NoError(err)
	s.NotNil(nodeStarted)
	<-nodeStarted
	s.True(s.NodeManager.IsNodeRunning())
}

// StopTestNode attempts to stop initialized NodeManager.
func (s *NodeManagerTestSuite) StopTestNode() {
	s.NotNil(s.NodeManager)
	s.True(s.NodeManager.IsNodeRunning())
	nodeStopped, err := s.NodeManager.StopNode()
	s.NoError(err)
	<-nodeStopped
	s.False(s.NodeManager.IsNodeRunning())
}

// EnsureSynchronization makes a test waiting until the LES
// is synced. It solves "no suitable peers available" issues
// happen when trying to ask for blockchain information too
// early.
func (s *NodeManagerTestSuite) EnsureSynchronization() {
	start := time.Now()
	wait := time.Second
	les, err := s.NodeManager.LightEthereumService()
	if err != nil {
		s.Error(err)
	}

	// Make sure LES finished synchronization. Actually,
	// this solves "no suitable peers" issue.
	// This issue appears only when we try to ask for blockchain information
	// before LES is synced.
	for {
		isSyncing := les.Downloader().Synchronising()
		progress := les.Downloader().Progress()

		if !isSyncing && progress.HighestBlock > 0 && progress.CurrentBlock >= progress.HighestBlock {
			break
		}

		time.Sleep(wait)
		s.True(time.Now().Sub(start) < (5 * time.Minute))

		wait *= 2
	}
}

// BackendTestSuite is a test suite with api.StatusBackend initialized
// and a few utility methods to start and stop node or get various services.
type BackendTestSuite struct {
	suite.Suite
	Backend           *api.StatusBackend
	nodeSyncCompleted bool
}

// SetupTest initializes Backend.
func (s *BackendTestSuite) SetupTest() {
	s.Backend = api.NewStatusBackend()
	s.NotNil(s.Backend)
}

// TearDownTest cleans up the packages state.
func (s *BackendTestSuite) TearDownTest() {
	signal.ResetDefaultNodeNotificationHandler()
}

// StartTestBackend imports some keys and starts a node.
func (s *BackendTestSuite) StartTestBackend(networkID int, opts ...TestNodeOption) {
	nodeConfig, err := MakeTestNodeConfig(networkID)
	s.NoError(err)

	// Apply any options altering node config.
	for i := range opts {
		opts[i](nodeConfig)
	}

	// import account keys
	s.NoError(importTestAccouns(nodeConfig.KeyStoreDir))

	// start node
	s.False(s.Backend.IsNodeRunning())
	nodeStarted, err := s.Backend.StartNode(nodeConfig)
	s.NoError(err)
	<-nodeStarted
	s.True(s.Backend.IsNodeRunning())
}

// StopTestBackend stops the node.
func (s *BackendTestSuite) StopTestBackend() {
	s.True(s.Backend.IsNodeRunning())
	backendStopped, err := s.Backend.StopNode()
	s.NoError(err)
	<-backendStopped
	s.False(s.Backend.IsNodeRunning())
}

// RestartTestNode restarts a currently running node.
func (s *BackendTestSuite) RestartTestNode() {
	s.True(s.Backend.IsNodeRunning())
	nodeRestarted, err := s.Backend.RestartNode()
	s.NoError(err)
	<-nodeRestarted
	s.True(s.Backend.IsNodeRunning())
}

// EnsureSynchronization makes a test waiting until the LES
// is synced. It solves "no suitable peers available" issues
// happen when trying to ask for blockchain information too
// early.
func (s *BackendTestSuite) EnsureSynchronization() {
	start := time.Now()
	wait := time.Second
	les, err := s.Backend.NodeManager().LightEthereumService()
	if err != nil {
		s.Error(err)
	}

	// Make sure LES finished synchronization. Actually,
	// this solves "no suitable peers" issue.
	// This issue appears only when we try to ask for blockchain information
	// before LES is synced.
	for {
		downloader := les.Downloader()

		if downloader != nil {
			isSyncing := downloader.Synchronising()
			progress := downloader.Progress()

			if !isSyncing && progress.HighestBlock > 0 && progress.CurrentBlock >= progress.HighestBlock {
				break
			}
		}

		s.True(time.Now().Sub(start) < (256 * time.Second))
		time.Sleep(wait)

		wait *= 2
	}
}

// WhisperService returns a reference to the Whisper service.
func (s *BackendTestSuite) WhisperService() *whisper.Whisper {
	whisperService, err := s.Backend.NodeManager().WhisperService()
	s.NoError(err)
	s.NotNil(whisperService)

	return whisperService
}

// LightEthereumService returns a reference to the LES service.
func (s *BackendTestSuite) LightEthereumService() *les.LightEthereum {
	lightEthereum, err := s.Backend.NodeManager().LightEthereumService()
	s.NoError(err)
	s.NotNil(lightEthereum)

	return lightEthereum
}

// TxQueueManager returns a reference to the TxQueueManager.
func (s *BackendTestSuite) TxQueueManager() common.TxQueueManager {
	return s.Backend.TxQueueManager()
}

// EnsureNodeSync ensures that synchronization of the node is done once and that it
// is done properly else, the call will fail.
// FIXME(tiabc): NodeManagerTestSuite contains the same method, let's sort it out?
func (s *BackendTestSuite) EnsureNodeSync(forceResync ...bool) {
	if len(forceResync) > 0 && forceResync[0] {
		s.nodeSyncCompleted = false
	}

	if s.nodeSyncCompleted {
		return
	}

	require := s.Require()

	ethClient := s.LightEthereumService()
	sync := node.NewSyncPoll(ethClient)
	ctx, cancel := context.WithTimeout(context.Background(), 15*time.Minute)
	defer cancel()

	// Validate that synchronization failed because of time.
	syncError := sync.Poll(ctx)
	require.NoError(syncError)

	s.nodeSyncCompleted = true
}

func importTestAccouns(keyStoreDir string) (err error) {
	err = common.ImportTestAccount(keyStoreDir, "test-account1.pk")
	if err != nil {
		return
	}

	return common.ImportTestAccount(keyStoreDir, "test-account2.pk")
}<|MERGE_RESOLUTION|>--- conflicted
+++ resolved
@@ -1,10 +1,7 @@
 package e2e
 
 import (
-<<<<<<< HEAD
-=======
 	"context"
->>>>>>> b9372459
 	"time"
 
 	"github.com/ethereum/go-ethereum/les"
@@ -84,37 +81,6 @@
 	s.False(s.NodeManager.IsNodeRunning())
 }
 
-// EnsureSynchronization makes a test waiting until the LES
-// is synced. It solves "no suitable peers available" issues
-// happen when trying to ask for blockchain information too
-// early.
-func (s *NodeManagerTestSuite) EnsureSynchronization() {
-	start := time.Now()
-	wait := time.Second
-	les, err := s.NodeManager.LightEthereumService()
-	if err != nil {
-		s.Error(err)
-	}
-
-	// Make sure LES finished synchronization. Actually,
-	// this solves "no suitable peers" issue.
-	// This issue appears only when we try to ask for blockchain information
-	// before LES is synced.
-	for {
-		isSyncing := les.Downloader().Synchronising()
-		progress := les.Downloader().Progress()
-
-		if !isSyncing && progress.HighestBlock > 0 && progress.CurrentBlock >= progress.HighestBlock {
-			break
-		}
-
-		time.Sleep(wait)
-		s.True(time.Now().Sub(start) < (5 * time.Minute))
-
-		wait *= 2
-	}
-}
-
 // BackendTestSuite is a test suite with api.StatusBackend initialized
 // and a few utility methods to start and stop node or get various services.
 type BackendTestSuite struct {
@@ -171,41 +137,6 @@
 	s.NoError(err)
 	<-nodeRestarted
 	s.True(s.Backend.IsNodeRunning())
-}
-
-// EnsureSynchronization makes a test waiting until the LES
-// is synced. It solves "no suitable peers available" issues
-// happen when trying to ask for blockchain information too
-// early.
-func (s *BackendTestSuite) EnsureSynchronization() {
-	start := time.Now()
-	wait := time.Second
-	les, err := s.Backend.NodeManager().LightEthereumService()
-	if err != nil {
-		s.Error(err)
-	}
-
-	// Make sure LES finished synchronization. Actually,
-	// this solves "no suitable peers" issue.
-	// This issue appears only when we try to ask for blockchain information
-	// before LES is synced.
-	for {
-		downloader := les.Downloader()
-
-		if downloader != nil {
-			isSyncing := downloader.Synchronising()
-			progress := downloader.Progress()
-
-			if !isSyncing && progress.HighestBlock > 0 && progress.CurrentBlock >= progress.HighestBlock {
-				break
-			}
-		}
-
-		s.True(time.Now().Sub(start) < (256 * time.Second))
-		time.Sleep(wait)
-
-		wait *= 2
-	}
 }
 
 // WhisperService returns a reference to the Whisper service.
